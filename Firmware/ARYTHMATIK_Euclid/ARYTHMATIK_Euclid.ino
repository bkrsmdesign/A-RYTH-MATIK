--- conflicted
+++ resolved
@@ -71,21 +71,13 @@
 
 Adafruit_SSD1306 display(SCREEN_WIDTH, SCREEN_HEIGHT, &Wire, -1);
 
-<<<<<<< HEAD
-// rotary encoder
-=======
-//rotery encoder
->>>>>>> 5b8c4f21
+
 #ifdef ENCODER_REVERSED
 Encoder myEnc(2, 3);  // 3pin, 2pin is default
 #else
-Encoder myEnc(3, 2);                          // 3pin, 2pin is default
+Encoder myEnc(3, 2); 
 #endif
-<<<<<<< HEAD
-int oldPosition = -999;
-=======
 int oldPosition  = -999;
->>>>>>> 5b8c4f21
 int newPosition = -999;
 int i = 0;
 bool flr = 1;  //first loop run -> no encU wanted
@@ -242,20 +234,12 @@
   // OLED setting
   delay(1000);  // Screen needs a sec to initialize
   display.begin(SSD1306_SWITCHCAPVCC, 0x3C);
-<<<<<<< HEAD
 
 #ifdef PANEL_USD
   display.setRotation(2);  // 180 degree rotation for upside-down use
 #else
   display.setRotation(0);  // Normal orientation
 #endif
-=======
-  #ifdef PANEL_USD
-  display.setRotation(2);  // 180 degree rotation for upside-down use
-  #else
-  display.setRotation(0);  // Normal orientation
-  #endif
->>>>>>> 5b8c4f21
   display.setTextSize(1);
   display.setTextColor(WHITE);
   OLED_display();
